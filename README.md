# bonsai-trie

![example workflow](https://github.com/massalabs/bonsai-trie/actions/workflows/check_lint.yml/badge.svg) ![example workflow](https://github.com/massalabs/bonsai-trie/actions/workflows/test.yml/badge.svg) [![codecov](https://codecov.io/gh/massalabs/bonsai-trie/graph/badge.svg?token=598URC32TV)](https://codecov.io/gh/massalabs/bonsai-trie)


This crate provides a storage implementation based on the Bonsai Storage implemented by [Besu](https://hackmd.io/@kt2am/BktBblIL3).
It is a key/value storage that uses a Madara Merkle Trie to store the data.

## Features

This library implements a trie-based key-value collection with the following properties:
* Optimized for holding Starknet Felt items.
* Persistance in an underlying key-value store. Defaults to RocksDB but the trie is generic on the underlying kv store.
* A Madara-compatible root hash of the collection state is maintained efficiently on insertions/deletions thanks to persistence and greedy trie updates.
* A Flat DB allowing direct access to items without requiring trie traversal. Item access complexity is inherited from the underlying key-value store without overhead.
* Commit-based system allowing tagged atomic batches of updates on the collection items.
* Trie Logs that allow efficiently reverting the collection state back to a given commit.
* Thread-safe transactional states allowing to grab and manipulate a consistent view of the collection at a given commit height. This is especially useful for processing data at a given commit height while the collection is still being written to. 
* Transactional states can be merged back into the trunk state if no collisions happpened in the meantime.

## Build:

```
cargo build
```

## Docs and examples:
```
cargo doc --open
```

## Usage example:

```rust
use bonsai_trie::{
    databases::{RocksDB, create_rocks_db, RocksDBConfig},
    BonsaiStorageError,
    id::{BasicIdBuilder, BasicId},
    BonsaiStorage, BonsaiStorageConfig, BonsaiTrieHash,
};
use mp_felt::Felt252Wrapper;
use bitvec::prelude::*;

fn main() {
    // Get the underlying key-value store.
    let db = create_rocks_db("./rocksdb").unwrap();
    
    // Create a BonsaiStorage with default parameters.
    let config = BonsaiStorageConfig::default();
    let mut bonsai_storage = BonsaiStorage::new(RocksDB::new(&db, RocksDBConfig::default()), config).unwrap();
    
    // Create a simple incremental ID builder for commit IDs.
    // This is not necessary, you can use any kind of strictly monotonically increasing value to tag your commits. 
    let mut id_builder = BasicIdBuilder::new();
    
    // Insert an item `pair1`.
    let pair1 = (vec![1, 2, 1], Felt252Wrapper::from_hex_be("0x66342762FDD54D033c195fec3ce2568b62052e").unwrap());
    let bitvec_1 = BitVec::from_vec(pair1.0.clone());
    bonsai_storage.insert(&bitvec_1, &pair1.1).unwrap();

    // Insert a second item `pair2`.
    let pair2 = (vec![1, 2, 2], Felt252Wrapper::from_hex_be("0x66342762FD54D033c195fec3ce2568b62052e").unwrap());
    let bitvec = BitVec::from_vec(pair2.0.clone());
    bonsai_storage.insert(&bitvec, &pair2.1).unwrap();
<<<<<<< HEAD
    let id1 = id_builder.new_id();
    bonsai_storage.commit(id1);
=======

    // Commit the insertion of `pair1` and `pair2`.
    bonsai_storage.commit(id_builder.new_id());

    // Insert a new item `pair3`.
>>>>>>> 7141127a
    let pair3 = (vec![1, 2, 2], Felt252Wrapper::from_hex_be("0x664D033c195fec3ce2568b62052e").unwrap());
    let bitvec = BitVec::from_vec(pair3.0.clone());
    bonsai_storage.insert(&bitvec, &pair3.1).unwrap();

    // Commit the insertion of `pair3`. Save the commit ID to the `revert_to_id` variable.
    let revert_to_id = id_builder.new_id();
    bonsai_storage.commit(revert_to_id);

    // Remove `pair3`.
    bonsai_storage.remove(&bitvec).unwrap();

    // Commit the removal of `pair3`.
    bonsai_storage.commit(id_builder.new_id());

    // Print the root hash and item `pair1`.
    println!("root: {:#?}", bonsai_storage.root_hash());
    println!(
        "value: {:#?}",
        bonsai_storage.get(&bitvec_1).unwrap()
    );

    // Revert the collection state back to the commit tagged by the `revert_to_id` variable.
    bonsai_storage.revert_to(revert_to_id).unwrap();

    // Print the root hash and item `pair3`.
    println!("root: {:#?}", bonsai_storage.root_hash());
    println!("value: {:#?}", bonsai_storage.get(&bitvec).unwrap());

    // Launch two threads that will simultaneously take transactional states to the commit identified by `id1`,
    // asserting in both of them that the item `pair1` is present and has the right value.
    std::thread::scope(|s| {
        s.spawn(|| {
            let bonsai_at_txn = bonsai_storage
                .get_transactional_state(id1, bonsai_storage.get_config())
                .unwrap()
                .unwrap();
            let bitvec = BitVec::from_vec(pair1.0.clone());
            assert_eq!(bonsai_at_txn.get(&bitvec).unwrap().unwrap(), pair1.1);
        });

        s.spawn(|| {
            let bonsai_at_txn = bonsai_storage
                .get_transactional_state(id1, bonsai_storage.get_config())
                .unwrap()
                .unwrap();
            let bitvec = BitVec::from_vec(pair1.0.clone());
            assert_eq!(bonsai_at_txn.get(&bitvec).unwrap().unwrap(), pair1.1);
        });
    });

    // Read item `pair1`.
    let pair1_val = bonsai_storage
        .get(&BitVec::from_vec(vec![1, 2, 2]))
        .unwrap();

    // Update the `pair2` item and commit.
    let pair2 = (
        vec![1, 2, 3],
        Felt252Wrapper::from_hex_be("0x66342762FDD54D033c195fec3ce2568b62052e").unwrap(),
    );
    bonsai_storage
        .insert(&BitVec::from_vec(pair2.0.clone()), &pair2.1)
        .unwrap();
    bonsai_storage.commit(id_builder.new_id()).unwrap();
}
```<|MERGE_RESOLUTION|>--- conflicted
+++ resolved
@@ -62,16 +62,12 @@
     let pair2 = (vec![1, 2, 2], Felt252Wrapper::from_hex_be("0x66342762FD54D033c195fec3ce2568b62052e").unwrap());
     let bitvec = BitVec::from_vec(pair2.0.clone());
     bonsai_storage.insert(&bitvec, &pair2.1).unwrap();
-<<<<<<< HEAD
-    let id1 = id_builder.new_id();
-    bonsai_storage.commit(id1);
-=======
 
     // Commit the insertion of `pair1` and `pair2`.
-    bonsai_storage.commit(id_builder.new_id());
+    let id1 = id_builder.new_id()
+    bonsai_storage.commit(id1);
 
     // Insert a new item `pair3`.
->>>>>>> 7141127a
     let pair3 = (vec![1, 2, 2], Felt252Wrapper::from_hex_be("0x664D033c195fec3ce2568b62052e").unwrap());
     let bitvec = BitVec::from_vec(pair3.0.clone());
     bonsai_storage.insert(&bitvec, &pair3.1).unwrap();
